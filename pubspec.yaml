--- conflicted
+++ resolved
@@ -1,10 +1,6 @@
 name: chromecast_dlna_finder
 description: A Dart package for discovering Chromecast devices and DLNA renderers.
-<<<<<<< HEAD
-version: 1.4.0
-=======
 version: 1.5.0
->>>>>>> 87d0dd30
 homepage: https://github.com/changyy/chromecast_dlna_finder_dart
 repository: https://github.com/changyy/chromecast_dlna_finder_dart
 issue_tracker: https://github.com/changyy/chromecast_dlna_finder_dart
@@ -20,7 +16,6 @@
   logcraft: ^1.1.2
   path: ^1.9.1
   yaml: ^3.1.3
-  native_mdns_scanner: ^1.5.0
 
 dev_dependencies:
   lints: ^5.0.0
@@ -39,9 +34,7 @@
 # https://dart.dev/tools/pub/pubspec#files
 files:
   - lib/src/locales/*.json
-  - native/
 
 flutter:
   assets:
-    - lib/src/locales/
-    - native/+    - lib/src/locales/